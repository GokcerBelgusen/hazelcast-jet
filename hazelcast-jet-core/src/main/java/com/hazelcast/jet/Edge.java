--- conflicted
+++ resolved
@@ -75,11 +75,7 @@
     protected Edge() {
     }
 
-<<<<<<< HEAD
-    protected Edge(Vertex source, int sourceOrdinal, Vertex destination, int destOrdinal) {
-=======
-    private Edge(@Nonnull Vertex source, int sourceOrdinal, Vertex destination, int destOrdinal) {
->>>>>>> 17c9c19a
+    protected Edge(@Nonnull Vertex source, int sourceOrdinal, Vertex destination, int destOrdinal) {
         this.source = source;
         this.sourceName = source.getName();
         this.sourceOrdinal = sourceOrdinal;
@@ -413,8 +409,7 @@
     // Implementation of IdentifiedDataSerializable
 
     @Override
-<<<<<<< HEAD
-    public void writeData(ObjectDataOutput out) throws IOException {
+    public void writeData(@Nonnull ObjectDataOutput out) throws IOException {
         out.writeUTF(getSourceName());
         out.writeInt(getSourceOrdinal());
         out.writeUTF(getDestName());
@@ -424,18 +419,6 @@
         out.writeObject(getRoutingPolicy());
         CustomClassLoadedObject.write(out, getPartitioner());
         out.writeObject(getConfig());
-=======
-    public void writeData(@Nonnull ObjectDataOutput out) throws IOException {
-        out.writeUTF(sourceName);
-        out.writeInt(sourceOrdinal);
-        out.writeUTF(destName);
-        out.writeInt(destOrdinal);
-        out.writeInt(priority);
-        out.writeBoolean(isDistributed);
-        out.writeObject(routingPolicy);
-        CustomClassLoadedObject.write(out, partitioner);
-        out.writeObject(config);
->>>>>>> 17c9c19a
     }
 
     @Override
