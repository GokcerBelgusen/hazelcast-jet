--- conflicted
+++ resolved
@@ -31,16 +31,10 @@
  */
 public class JobConfig implements Serializable {
 
-<<<<<<< HEAD
-    private boolean splitBrainProtectionEnabled = false;
-    private final transient List<ResourceConfig> resourceConfigs = new ArrayList<>();
-
     private ProcessingGuarantee processingGuarantee = ProcessingGuarantee.EXACTLY_ONCE;
     private long snapshotInterval = -1;
-=======
     private boolean splitBrainProtectionEnabled;
     private final List<ResourceConfig> resourceConfigs = new ArrayList<>();
->>>>>>> 39fd2e20
 
     /**
      * Returns true if split brain protection is enabled
