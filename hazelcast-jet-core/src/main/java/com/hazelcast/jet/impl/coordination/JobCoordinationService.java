--- conflicted
+++ resolved
@@ -95,14 +95,8 @@
         }
 
         MasterContext newMasterContext;
-<<<<<<< HEAD
-        coordinatorLock.lock();
-        try {
+        synchronized (lock) {
             JobResult jobResult = jobResultRepository.getResult(jobId);
-=======
-        synchronized (lock) {
-            JobResult jobResult = jobResultRepository.getJobResult(jobId);
->>>>>>> db51077b
             if (jobResult != null) {
                 logger.fine("Not starting job " + jobId + " since already completed -> " + jobResult);
                 return jobResult.asCompletableFuture();
@@ -143,35 +137,17 @@
     }
 
     void completeJob(MasterContext masterContext, long completionTime, Throwable error) {
-<<<<<<< HEAD
-        coordinatorLock.lock();
-        long jobId = masterContext.getJobId();
-        long executionId = masterContext.getExecutionId();
-        try {
-            if (masterContexts.remove(masterContext.getJobId(), masterContext)) {
-                long jobCreationTime = jobRepository.getJobCreationTime(jobId);
-                String coordinator = nodeEngine.getNode().getThisUuid();
-                JobResult jobResult = new JobResult(jobId, coordinator, jobCreationTime, completionTime, error);
-                jobResultRepository.setResult(jobResult);
-                jobRepository.deleteJob(jobId);
-                logger.fine("Job " + jobId + " execution " + executionId + " is completed.");
-            } else {
-                MasterContext existing = masterContexts.get(jobId);
-                if (existing != null) {
-                    logger.severe("Different master context found to complete job " + jobId
-                            + " execution " + executionId + " master context execution " + existing.getExecutionId());
-=======
         synchronized (lock) {
             long jobId = masterContext.getJobId(), executionId = masterContext.getExecutionId();
             try {
                 if (masterContexts.remove(masterContext.getJobId(), masterContext)) {
                     long jobCreationTime = jobRepository.getJobCreationTime(jobId);
-                    Address coordinator = nodeEngine.getThisAddress();
+                    String coordinator = nodeEngine.getNode().getThisUuid();
                     JobResult jobResult = new JobResult(jobId, coordinator, jobCreationTime, completionTime, error);
-                    jobResultRepository.completeJob(jobResult);
+                    jobResultRepository.setResult(jobResult);
+                    jobRepository.deleteJob(jobId);
 
                     logger.fine("Job " + jobId + " execution " + executionId + " is completed.");
->>>>>>> db51077b
                 } else {
                     MasterContext existing = masterContexts.get(jobId);
                     if (existing != null) {
