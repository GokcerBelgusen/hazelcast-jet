/*
 * Copyright (c) 2008-2017, Hazelcast, Inc. All Rights Reserved.
 *
 * Licensed under the Apache License, Version 2.0 (the "License");
 * you may not use this file except in compliance with the License.
 * You may obtain a copy of the License at
 *
 * http://www.apache.org/licenses/LICENSE-2.0
 *
 * Unless required by applicable law or agreed to in writing, software
 * distributed under the License is distributed on an "AS IS" BASIS,
 * WITHOUT WARRANTIES OR CONDITIONS OF ANY KIND, either express or implied.
 * See the License for the specific language governing permissions and
 * limitations under the License.
 */

package com.hazelcast.jet.impl;

import com.hazelcast.core.HazelcastInstanceNotActiveException;
import com.hazelcast.internal.cluster.MemberInfo;
import com.hazelcast.internal.cluster.impl.ClusterServiceImpl;
import com.hazelcast.internal.cluster.impl.MembershipManager;
import com.hazelcast.internal.cluster.impl.operations.TriggerMemberListPublishOp;
import com.hazelcast.jet.TopologyChangedException;
import com.hazelcast.jet.impl.deployment.JetClassLoader;
import com.hazelcast.jet.impl.execution.ExecutionContext;
import com.hazelcast.jet.impl.execution.TaskletExecutionService;
import com.hazelcast.jet.impl.execution.SenderTasklet;
import com.hazelcast.jet.impl.execution.init.ExecutionPlan;
import com.hazelcast.jet.impl.operation.SnapshotOperation;
import com.hazelcast.jet.impl.operation.ExecuteOperation;
import com.hazelcast.logging.ILogger;
import com.hazelcast.nio.Address;
import com.hazelcast.spi.exception.RetryableHazelcastException;
import com.hazelcast.spi.impl.NodeEngineImpl;

import java.security.AccessController;
import java.security.PrivilegedAction;
import java.util.HashMap;
import java.util.Map;
import java.util.Set;
import java.util.concurrent.CompletionStage;
import java.util.concurrent.ConcurrentHashMap;
import java.util.concurrent.ConcurrentMap;
import java.util.function.Consumer;
import java.util.function.Supplier;

import static com.hazelcast.jet.impl.util.Util.jobAndExecutionId;
import static com.hazelcast.jet.impl.util.Util.idToString;
import static java.util.Collections.newSetFromMap;
import static java.util.stream.Collectors.toSet;

public class JobExecutionService {

    private final NodeEngineImpl nodeEngine;
    private final ILogger logger;
    private final TaskletExecutionService taskletExecutionService;

    private final Set<Long> executionContextJobIds = newSetFromMap(new ConcurrentHashMap<>());

    // key: executionId
    private final ConcurrentMap<Long, ExecutionContext> executionContexts = new ConcurrentHashMap<>();

    // The type of classLoaders field is CHM and not ConcurrentMap because we
    // rely on specific semantics of computeIfAbsent. ConcurrentMap.computeIfAbsent
    // does not guarantee at most one computation per key.
    // key: jobId
    private final ConcurrentHashMap<Long, JetClassLoader> classLoaders = new ConcurrentHashMap<>();

    JobExecutionService(NodeEngineImpl nodeEngine, TaskletExecutionService taskletExecutionService) {
        this.nodeEngine = nodeEngine;
        this.logger = nodeEngine.getLogger(getClass());
        this.taskletExecutionService = taskletExecutionService;
    }

    public ClassLoader getClassLoader(long jobId, PrivilegedAction<JetClassLoader> action) {
        return classLoaders.computeIfAbsent(jobId, k -> AccessController.doPrivileged(action));
    }

    public ExecutionContext getExecutionContext(long executionId) {
        return executionContexts.get(executionId);
    }

    Map<Long, ExecutionContext> getExecutionContexts() {
        return new HashMap<>(executionContexts);
    }

    Map<Integer, Map<Integer, Map<Address, SenderTasklet>>> getSenderMap(long executionId) {
        ExecutionContext ctx = executionContexts.get(executionId);
        return ctx != null ? ctx.senderMap() : null;
    }

    /**
     * Cancels all ongoing executions using the given failure supplier
     */
    public void reset(String reason, Supplier<RuntimeException> exceptionSupplier) {
        executionContexts.values().forEach(exeCtx -> {
            String message = String.format("Completing %s locally. Reason: %s",
                    jobAndExecutionId(exeCtx.getJobId(), exeCtx.getExecutionId()),
                    reason);
            cancelAndComplete(exeCtx, message, exceptionSupplier.get());
        });
    }

    /**
     * Cancels executions that contain the left address as the coordinator or a
     * job participant
     */
    void onMemberLeave(Address address) {
        executionContexts.values()
                .stream()
                .filter(exeCtx -> exeCtx.isCoordinatorOrParticipating(address))
                .forEach(exeCtx -> {
                    String message = String.format("Completing %s locally. Reason: %s left the cluster",
                            jobAndExecutionId(exeCtx.getJobId(), exeCtx.getExecutionId()),
                            address);
                    cancelAndComplete(exeCtx, message, new TopologyChangedException("Topology has been changed"));
                });
    }

    private void cancelAndComplete(ExecutionContext exeCtx, String message, Throwable t) {
        try {
            exeCtx.cancel().whenComplete((r, e) -> {
                long executionId = exeCtx.getExecutionId();
                logger.fine(message);
                completeExecution(executionId, t);
            });
        } catch (Exception e) {
            logger.severe(String.format("Local cancellation of %s failed",
                    jobAndExecutionId(exeCtx.getJobId(), exeCtx.getExecutionId())), e);
        }
    }

    /**
     * Initiates the given execution if the local node accepts the coordinator
     * as its master, and has an up-to-date member list information.
     * <ul><li>
     *   If the local node has a stale member list, it retries the init operation
     *   until it receives the new member list from the master.
     * </li><li>
     *     If the local node detects that the member list changed after the init
     *     operation is sent but before executed, then it sends a graceful failure
     *     so that the job init will be retried properly.
     * </li><li>
     *     If there is an already ongoing execution for the given job, then the
     *     init execution is retried.
     * </li></ul>
     */
    void initExecution(
            long jobId, long executionId, Address coordinator, int coordinatorMemberListVersion,
            Set<MemberInfo> participants, ExecutionPlan plan
    ) {
        verifyClusterInformation(jobId, executionId, coordinator, coordinatorMemberListVersion, participants);

        if (!nodeEngine.isRunning()) {
            throw new HazelcastInstanceNotActiveException();
        }

        if (!executionContextJobIds.add(jobId)) {
            ExecutionContext current = executionContexts.get(executionId);
            if (current != null) {
                throw new IllegalStateException(String.format(
                        "Execution context for %s for coordinator %s already exists for coordinator %s",
                        jobAndExecutionId(jobId, executionId), coordinator, current.getCoordinator()));
            }

            executionContexts.values().stream()
                             .filter(e -> e.getJobId() == jobId)
                             .forEach(e -> logger.fine(String.format(
                                     "Execution context for %s for coordinator %s already exists"
                                             + " with local execution %s for coordinator %s",
                                     jobAndExecutionId(jobId, executionId), coordinator, idToString(e.getJobId()),
                                     e.getCoordinator())));

            throw new RetryableHazelcastException();
        }

        Set<Address> addresses = participants.stream().map(MemberInfo::getAddress).collect(toSet());
        ExecutionContext created = new ExecutionContext(nodeEngine, taskletExecutionService,
                jobId, executionId, coordinator, addresses);
        try {
            created.initialize(plan);
        } finally {
            executionContexts.put(executionId, created);
        }

        logger.info("Execution plan for " + jobAndExecutionId(jobId, executionId) + " initialized");
    }

    private void verifyClusterInformation(long jobId, long executionId, Address coordinator,
                                          int coordinatorMemberListVersion, Set<MemberInfo> participants) {
        Address masterAddress = nodeEngine.getMasterAddress();
        if (!coordinator.equals(masterAddress)) {
            throw new IllegalStateException(String.format(
                    "Coordinator %s cannot initialize %s. Reason: it is not the master, the master is %s",
                    coordinator, jobAndExecutionId(jobId, executionId), masterAddress));
        }

        ClusterServiceImpl clusterService = (ClusterServiceImpl) nodeEngine.getClusterService();
        MembershipManager membershipManager = clusterService.getMembershipManager();
        int localMemberListVersion = membershipManager.getMemberListVersion();
        if (coordinatorMemberListVersion > localMemberListVersion) {
            assert masterAddress != nodeEngine.getThisAddress();

            nodeEngine.getOperationService().send(new TriggerMemberListPublishOp(), masterAddress);
            throw new RetryableHazelcastException(String.format(
                    "Cannot initialize %s for coordinator %s, local member list version %s," +
                            " coordinator member list version %s",
                    jobAndExecutionId(jobId, executionId), coordinator, localMemberListVersion,
                    coordinatorMemberListVersion));
        }

        for (MemberInfo participant : participants) {
            if (membershipManager.getMember(participant.getAddress(), participant.getUuid()) == null) {
                throw new TopologyChangedException(String.format(
                        "Cannot initialize %s for coordinator %s: participant %s not found in local member list." +
                                " Local member list version: %s, coordinator member list version: %s",
                        jobAndExecutionId(jobId, executionId), coordinator, participant,
                        localMemberListVersion, coordinatorMemberListVersion));
            }
        }
    }

    /**
     * Starts execution of the job if the coordinator is verified
     * as the accepted master and the correct initiator.
     */
    public CompletionStage<Void> execute(Address coordinator, long jobId, long executionId,
                                         Consumer<CompletionStage<Void>> doneCallback) {
        ExecutionContext executionContext = verifyAndGetExecutionContext(coordinator, jobId, executionId,
                ExecuteOperation.class.getSimpleName());

        logger.info("Start execution of " + formatIds(jobId, executionId) + " from coordinator " + coordinator);

        return executionContext.execute(doneCallback);
    }

    private ExecutionContext verifyAndGetExecutionContext(Address coordinator, long jobId, long executionId,
                                                          String operationName) {
        Address masterAddress = nodeEngine.getMasterAddress();
        if (!coordinator.equals(masterAddress)) {
            throw new IllegalStateException(String.format(
                    "Coordinator %s cannot start %s: it is not the master, the master is %s",
                    coordinator, jobAndExecutionId(jobId, executionId), masterAddress));
        }

        if (!nodeEngine.isRunning()) {
            throw new HazelcastInstanceNotActiveException();
        }

        ExecutionContext executionContext = executionContexts.get(executionId);
        if (executionContext == null) {
<<<<<<< HEAD
            throw new IllegalStateException(formatIds(jobId, executionId)
                    + " not found for coordinator " + coordinator + " for " + operationName);
        } else if (!executionContext.verify(coordinator, jobId)) {
            throw new IllegalStateException(formatIds(jobId, executionContext.getExecutionId())
                    + " originally from coordinator " + executionContext.getCoordinator()
                    + " cannot do " + operationName + " from coordinator " + coordinator + " and execution "
                    + idToString(executionId));
        }

        return executionContext;
=======
            throw new IllegalStateException(String.format(
                    "%s not found for coordinator %s for execution start",
                    jobAndExecutionId(jobId, executionId), coordinator));
        } else if (!executionContext.verify(coordinator, jobId)) {
            throw new IllegalStateException(String.format(
                    "%s, originally from coordinator %s, cannot be started by coordinator %s and execution %s",
                    jobAndExecutionId(jobId, executionContext.getExecutionId()), executionContext.getCoordinator(),
                    coordinator, idToString(executionId)));
        }

        logger.info("Start execution of " + jobAndExecutionId(jobId, executionId) + " from coordinator " + coordinator);

        return executionContext.execute(doneCallback);
>>>>>>> 17c9c19a
    }

    /**
     * Completes and cleans up execution of the given job
     */
    void completeExecution(long executionId, Throwable error) {
        ExecutionContext executionContext = executionContexts.remove(executionId);
        if (executionContext != null) {
            executionContext.complete(error);
            classLoaders.remove(executionContext.getJobId());
            executionContextJobIds.remove(executionContext.getJobId());
            logger.fine("Completed execution of " + jobAndExecutionId(executionContext.getJobId(), executionId));
        } else {
            logger.fine("Execution " + idToString(executionId) + " not found for completion");
        }
    }
<<<<<<< HEAD

    public CompletionStage<Void> beginSnapshot(Address coordinator, long jobId, long executionId, long snapshotId) {
        ExecutionContext executionContext = verifyAndGetExecutionContext(coordinator, jobId, executionId,
                SnapshotOperation.class.getSimpleName());

        return executionContext.beginSnapshot(snapshotId);
    }
=======
>>>>>>> 17c9c19a
}<|MERGE_RESOLUTION|>--- conflicted
+++ resolved
@@ -230,7 +230,7 @@
         ExecutionContext executionContext = verifyAndGetExecutionContext(coordinator, jobId, executionId,
                 ExecuteOperation.class.getSimpleName());
 
-        logger.info("Start execution of " + formatIds(jobId, executionId) + " from coordinator " + coordinator);
+        logger.info("Start execution of " + jobAndExecutionId(jobId, executionId) + " from coordinator " + coordinator);
 
         return executionContext.execute(doneCallback);
     }
@@ -240,8 +240,8 @@
         Address masterAddress = nodeEngine.getMasterAddress();
         if (!coordinator.equals(masterAddress)) {
             throw new IllegalStateException(String.format(
-                    "Coordinator %s cannot start %s: it is not the master, the master is %s",
-                    coordinator, jobAndExecutionId(jobId, executionId), masterAddress));
+                    "Coordinator %s cannot do '%s' for %s: it is not the master, the master is %s",
+                    coordinator, operationName, jobAndExecutionId(jobId, executionId), masterAddress));
         }
 
         if (!nodeEngine.isRunning()) {
@@ -250,32 +250,17 @@
 
         ExecutionContext executionContext = executionContexts.get(executionId);
         if (executionContext == null) {
-<<<<<<< HEAD
-            throw new IllegalStateException(formatIds(jobId, executionId)
-                    + " not found for coordinator " + coordinator + " for " + operationName);
+            throw new IllegalStateException(String.format(
+                    "%s not found for coordinator %s for '%s'",
+                    jobAndExecutionId(jobId, executionId), coordinator, operationName));
         } else if (!executionContext.verify(coordinator, jobId)) {
-            throw new IllegalStateException(formatIds(jobId, executionContext.getExecutionId())
-                    + " originally from coordinator " + executionContext.getCoordinator()
-                    + " cannot do " + operationName + " from coordinator " + coordinator + " and execution "
-                    + idToString(executionId));
+            throw new IllegalStateException(String.format(
+                    "%s, originally from coordinator %s, cannot do '%s' by coordinator %s and execution %s",
+                    jobAndExecutionId(jobId, executionContext.getExecutionId()), executionContext.getCoordinator(),
+                    operationName, coordinator, idToString(executionId)));
         }
 
         return executionContext;
-=======
-            throw new IllegalStateException(String.format(
-                    "%s not found for coordinator %s for execution start",
-                    jobAndExecutionId(jobId, executionId), coordinator));
-        } else if (!executionContext.verify(coordinator, jobId)) {
-            throw new IllegalStateException(String.format(
-                    "%s, originally from coordinator %s, cannot be started by coordinator %s and execution %s",
-                    jobAndExecutionId(jobId, executionContext.getExecutionId()), executionContext.getCoordinator(),
-                    coordinator, idToString(executionId)));
-        }
-
-        logger.info("Start execution of " + jobAndExecutionId(jobId, executionId) + " from coordinator " + coordinator);
-
-        return executionContext.execute(doneCallback);
->>>>>>> 17c9c19a
     }
 
     /**
@@ -292,14 +277,10 @@
             logger.fine("Execution " + idToString(executionId) + " not found for completion");
         }
     }
-<<<<<<< HEAD
-
     public CompletionStage<Void> beginSnapshot(Address coordinator, long jobId, long executionId, long snapshotId) {
         ExecutionContext executionContext = verifyAndGetExecutionContext(coordinator, jobId, executionId,
                 SnapshotOperation.class.getSimpleName());
 
         return executionContext.beginSnapshot(snapshotId);
     }
-=======
->>>>>>> 17c9c19a
 }