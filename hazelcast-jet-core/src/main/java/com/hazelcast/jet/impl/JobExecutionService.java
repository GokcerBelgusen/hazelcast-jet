--- conflicted
+++ resolved
@@ -202,15 +202,9 @@
     private ExecutionContext verifyAndGetExecutionContext(Address coordinator, long jobId, long executionId,
                                                           String operationName) {
         Address masterAddress = nodeEngine.getMasterAddress();
-<<<<<<< HEAD
-        if (!masterAddress.equals(coordinator)) {
-            throw new IllegalStateException("Coordinator " + coordinator + " cannot run " + operationName + " "
-                    + formatIds(jobId, executionId) + ": it is not master, master is: " + masterAddress);
-=======
         if (!coordinator.equals(masterAddress)) {
             throw new IllegalStateException("Coordinator " + coordinator + " cannot start " + formatIds(jobId, executionId)
                     + ": it is not master, master is: " + masterAddress);
->>>>>>> 39fd2e20
         }
 
         if (!nodeEngine.isRunning()) {
