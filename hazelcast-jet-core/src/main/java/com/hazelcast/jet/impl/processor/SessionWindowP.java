/*
 * Copyright (c) 2008-2017, Hazelcast, Inc. All Rights Reserved.
 *
 * Licensed under the Apache License, Version 2.0 (the "License");
 * you may not use this file except in compliance with the License.
 * You may obtain a copy of the License at
 *
 * http://www.apache.org/licenses/LICENSE-2.0
 *
 * Unless required by applicable law or agreed to in writing, software
 * distributed under the License is distributed on an "AS IS" BASIS,
 * WITHOUT WARRANTIES OR CONDITIONS OF ANY KIND, either express or implied.
 * See the License for the specific language governing permissions and
 * limitations under the License.
 */

package com.hazelcast.jet.impl.processor;

import com.hazelcast.jet.AbstractProcessor;
<<<<<<< HEAD
import com.hazelcast.jet.AggregateOperation;
import com.hazelcast.jet.Inbox;
=======
import com.hazelcast.jet.aggregate.AggregateOperation1;
import com.hazelcast.jet.Watermark;
>>>>>>> 17c9c19a
import com.hazelcast.jet.Session;
import com.hazelcast.jet.Traverser;
import com.hazelcast.jet.Traversers;
import com.hazelcast.jet.Watermark;
import com.hazelcast.jet.function.DistributedBiConsumer;
import com.hazelcast.jet.function.DistributedFunction;
import com.hazelcast.jet.function.DistributedSupplier;
import com.hazelcast.jet.function.DistributedToLongFunction;
import com.hazelcast.jet.impl.execution.init.JetImplDataSerializerHook;
import com.hazelcast.nio.ObjectDataInput;
import com.hazelcast.nio.ObjectDataOutput;
import com.hazelcast.nio.serialization.IdentifiedDataSerializable;

import javax.annotation.Nonnull;
import java.io.IOException;
import java.time.Instant;
import java.time.ZoneId;
import java.util.ArrayList;
import java.util.Arrays;
import java.util.HashMap;
import java.util.HashSet;
import java.util.List;
import java.util.Map;
import java.util.Map.Entry;
import java.util.Set;
import java.util.SortedMap;
import java.util.StringJoiner;
import java.util.TreeMap;
import java.util.function.BiConsumer;
import java.util.stream.Collectors;
import java.util.stream.Stream;

import static com.hazelcast.jet.Traversers.traverseStream;
import static java.lang.Math.min;
import static java.lang.System.arraycopy;

/**
 * Session window processor. See {@link
 *      com.hazelcast.jet.processor.Processors#aggregateToSessionWindow(long,
 *      DistributedToLongFunction, DistributedFunction, AggregateOperation1)
 * WindowingProcessors.sessionWindow()} for documentation.
 *
 * @param <T> type of the stream item
 * @param <K> type of the extracted grouping key
 * @param <A> type of the accumulator object
 * @param <R> type of the finished result
 */
public class SessionWindowP<T, K, A, R> extends AbstractProcessor {
    private static final Watermark COMPLETING_WM = new Watermark(Long.MAX_VALUE);

    // exposed for testing, to check for memory leaks
    final Map<K, Windows> keyToWindows = new HashMap<>();
    final SortedMap<Long, Set<K>> deadlineToKeys = new TreeMap<>();

    private final long sessionTimeout;
    private final DistributedToLongFunction<? super T> getTimestampF;
    private final DistributedFunction<? super T, K> getKeyF;
    private final DistributedSupplier<A> newAccumulatorF;
    private final BiConsumer<? super A, ? super T> accumulateF;
    private final DistributedFunction<? super A, R> finishAccumulationF;
    private final DistributedBiConsumer<? super A, ? super A> combineAccF;
    private final FlatMapper<Watermark, Session<K, R>> expiredSessionFlatmapper;
    private Traverser snapshotTraverser;

    public SessionWindowP(
            long sessionTimeout,
            DistributedToLongFunction<? super T> getTimestampF,
            DistributedFunction<? super T, K> getKeyF,
            AggregateOperation1<? super T, A, R> aggrOp
    ) {
        this.getTimestampF = getTimestampF;
        this.getKeyF = getKeyF;
        this.newAccumulatorF = aggrOp.createAccumulatorF();
        this.accumulateF = aggrOp.accumulateItemF();
        this.combineAccF = aggrOp.combineAccumulatorsF();
        this.finishAccumulationF = aggrOp.finishAccumulationF();
        this.sessionTimeout = sessionTimeout;
        this.expiredSessionFlatmapper = flatMapper(this::expiredSessionTraverser);
    }

    @Override
    protected boolean tryProcess0(@Nonnull Object item) {
        final T event = (T) item;
        final long timestamp = getTimestampF.applyAsLong(event);
        K key = getKeyF.apply(event);
        addEvent(keyToWindows.computeIfAbsent(key, k -> new Windows()),
                key, timestamp, event);
        return true;
    }

    @Override
    protected boolean tryProcessWm0(@Nonnull Watermark wm) {
        return expiredSessionFlatmapper.tryProcess(wm);
    }

    @Override
    public boolean complete() {
        return expiredSessionFlatmapper.tryProcess(COMPLETING_WM);
    }

    private Traverser<Session<K, R>> expiredSessionTraverser(Watermark wm) {
        List<K> distinctKeys = deadlineToKeys
                .headMap(wm.timestamp())
                .values().stream()
                .flatMap(Set::stream)
                .distinct()
                .collect(Collectors.toList());

        deadlineToKeys.headMap(wm.timestamp()).clear();

        Stream<List<Session<K, R>>> listStream = distinctKeys.stream()
                                              .map(key -> closeWindows(keyToWindows.get(key), key, wm.timestamp()));
        Stream<Session<K, R>> sessions = listStream
                                                     .flatMap(List::stream);

        return traverseStream(sessions);
    }

    private void addToDeadlines(K key, long deadline) {
        deadlineToKeys.computeIfAbsent(deadline, x -> new HashSet<>()).add(key);
    }

    private void removeFromDeadlines(K key, long deadline) {
        Set<K> ks = deadlineToKeys.get(deadline);
        ks.remove(key);
        if (ks.isEmpty()) {
            deadlineToKeys.remove(deadline);
        }
    }

    @Override
    public boolean saveSnapshot() {
        if (snapshotTraverser == null) {
            snapshotTraverser = Traversers.traverseIterable(keyToWindows.entrySet())
                    .onFirstNull(() -> snapshotTraverser = null);
        }
        return emitSnapshotFromTraverser(snapshotTraverser);
    }

    @Override
    public void restoreSnapshot(@Nonnull Inbox inbox) {
        for (Object o; (o = inbox.poll()) != null; ) {
            Entry<K, Windows> entry = (Entry<K, Windows>) o;
            keyToWindows.put(entry.getKey(), entry.getValue());
        }
    }

    @Override
    public boolean finishSnapshotRestore() {
        assert deadlineToKeys.isEmpty();
        // populate deadlineToKeys
        for (Entry<K, Windows> entry : keyToWindows.entrySet()) {
            for (long end : entry.getValue().ends) {
                addToDeadlines(entry.getKey(), end);
            }
        }
        return true;
    }

    private void addEvent(Windows<A> w, K key, long timestamp, T event) {
        accumulateF.accept(resolveAcc(w, key, timestamp), event);
    }

    private List<Session<K, R>> closeWindows(Windows<A> w, K key, long wm) {
        List<Session<K, R>> sessions = new ArrayList<>();
        int i = 0;
        for (; i < w.size && w.ends[i] < wm; i++) {
            sessions.add(new Session<>(key, w.starts[i], w.ends[i], finishAccumulationF.apply(w.accs[i])));
        }
        if (i != w.size) {
            w.removeHead(i);
        } else {
            keyToWindows.remove(key);
        }
        return sessions;
    }

    private A resolveAcc(Windows<A> w, K key, long timestamp) {
        long eventEnd = timestamp + sessionTimeout;
        int i = 0;
        for (; i < w.size && w.starts[i] <= eventEnd; i++) {
            // the window `i` is not after the event interval

            if (w.ends[i] < timestamp) {
                // the window `i` is before the event interval
                continue;
            }
            if (w.starts[i] <= timestamp && w.ends[i] >= eventEnd) {
                // the window `i` fully covers the event interval
                return w.accs[i];
            }
            // the window `i` overlaps the event interval

            if (i + 1 == w.size || w.starts[i + 1] > eventEnd) {
                // the window `i + 1` doesn't overlap the event interval
                w.starts[i] = min(w.starts[i], timestamp);
                if (w.ends[i] < eventEnd) {
                    removeFromDeadlines(key, w.ends[i]);
                    w.ends[i] = eventEnd;
                    addToDeadlines(key, w.ends[i]);
                }
                return w.accs[i];
            }
            // both `i` and `i + 1` windows overlap the event interval
            removeFromDeadlines(key, w.ends[i]);
            w.ends[i] = w.ends[i + 1];
            combineAccF.accept(w.accs[i], w.accs[i + 1]);
            w.removeWindow(i + 1);
            return w.accs[i];
        }
        addToDeadlines(key, eventEnd);
        return insertWindow(w, i, timestamp, eventEnd);
    }

    private A insertWindow(Windows<A> w, int idx, long windowStart, long windowEnd) {
        w.expandIfNeeded();
        w.copy(idx, idx + 1, w.size - idx);
        w.size++;
        w.starts[idx] = windowStart;
        w.ends[idx] = windowEnd;
        w.accs[idx] = newAccumulatorF.get();
        return w.accs[idx];
    }

    public static class Windows<A> implements IdentifiedDataSerializable {
        private int size;
        private long[] starts = new long[2];
        private long[] ends = new long[2];
        private A[] accs = (A[]) new Object[2];

        private void removeWindow(int idx) {
            size--;
            copy(idx + 1, idx, size - idx);
        }

        private void removeHead(int count) {
            copy(count, 0, size - count);
            size -= count;
        }

        private void copy(int from, int to, int length) {
            arraycopy(starts, from, starts, to, length);
            arraycopy(ends, from, ends, to, length);
            arraycopy(accs, from, accs, to, length);
        }

        private void expandIfNeeded() {
            if (size == starts.length) {
                starts = Arrays.copyOf(starts, 2 * starts.length);
                ends = Arrays.copyOf(ends, 2 * ends.length);
                accs = Arrays.copyOf(accs, 2 * accs.length);
            }
        }

        @Override
        public int getFactoryId() {
            return JetImplDataSerializerHook.FACTORY_ID;
        }

        @Override
        public int getId() {
            return JetImplDataSerializerHook.SESSION_WINDOW_P_WINDOWS;
        }

        @Override
        public void writeData(ObjectDataOutput out) throws IOException {
            out.writeInt(size);
            for (int i = 0; i < size; i++) {
                out.writeLong(starts[i]);
                out.writeLong(ends[i]);
                out.writeObject(accs[i]);
            }
        }

        @Override
        public void readData(ObjectDataInput in) throws IOException {
            size = in.readInt();
            if (size > starts.length) {
                // round to next power of 2
                @SuppressWarnings("checkstyle:magicnumber")
                int newSize = 1 << (32 - Integer.numberOfLeadingZeros(size - 1));
                starts = new long[newSize];
                ends = new long[newSize];
                accs = (A[]) new Object[newSize];
            }

            for (int i = 0; i < size; i++) {
                starts[i] = in.readLong();
                ends[i] = in.readLong();
                accs[i] = in.readObject();
            }
        }

        @Override
        public String toString() {
            StringJoiner sj = new StringJoiner(", ", getClass().getSimpleName() + "{", "}");
            for (int i = 0; i < size; i++) {
                sj.add("[s=" + format(starts[i]) + ", e=" + format(ends[i]) + ", a=" + accs[i] + ']');
            }
            return sj.toString();
        }

        private String format(long time) {
            return Instant.ofEpochMilli(time).atZone(ZoneId.systemDefault()).toLocalTime().toString();
        }
    }
}<|MERGE_RESOLUTION|>--- conflicted
+++ resolved
@@ -17,22 +17,17 @@
 package com.hazelcast.jet.impl.processor;
 
 import com.hazelcast.jet.AbstractProcessor;
-<<<<<<< HEAD
-import com.hazelcast.jet.AggregateOperation;
 import com.hazelcast.jet.Inbox;
-=======
-import com.hazelcast.jet.aggregate.AggregateOperation1;
-import com.hazelcast.jet.Watermark;
->>>>>>> 17c9c19a
 import com.hazelcast.jet.Session;
 import com.hazelcast.jet.Traverser;
 import com.hazelcast.jet.Traversers;
 import com.hazelcast.jet.Watermark;
+import com.hazelcast.jet.aggregate.AggregateOperation1;
 import com.hazelcast.jet.function.DistributedBiConsumer;
 import com.hazelcast.jet.function.DistributedFunction;
 import com.hazelcast.jet.function.DistributedSupplier;
 import com.hazelcast.jet.function.DistributedToLongFunction;
-import com.hazelcast.jet.impl.execution.init.JetImplDataSerializerHook;
+import com.hazelcast.jet.impl.execution.init.JetInitDataSerializerHook;
 import com.hazelcast.nio.ObjectDataInput;
 import com.hazelcast.nio.ObjectDataOutput;
 import com.hazelcast.nio.serialization.IdentifiedDataSerializable;
@@ -280,12 +275,12 @@
 
         @Override
         public int getFactoryId() {
-            return JetImplDataSerializerHook.FACTORY_ID;
+            return JetInitDataSerializerHook.FACTORY_ID;
         }
 
         @Override
         public int getId() {
-            return JetImplDataSerializerHook.SESSION_WINDOW_P_WINDOWS;
+            return JetInitDataSerializerHook.SESSION_WINDOW_P_WINDOWS;
         }
 
         @Override
