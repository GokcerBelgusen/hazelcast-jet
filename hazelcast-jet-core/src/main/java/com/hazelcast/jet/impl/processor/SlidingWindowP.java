/*
 * Copyright (c) 2008-2017, Hazelcast, Inc. All Rights Reserved.
 *
 * Licensed under the Apache License, Version 2.0 (the "License");
 * you may not use this file except in compliance with the License.
 * You may obtain a copy of the License at
 *
 * http://www.apache.org/licenses/LICENSE-2.0
 *
 * Unless required by applicable law or agreed to in writing, software
 * distributed under the License is distributed on an "AS IS" BASIS,
 * WITHOUT WARRANTIES OR CONDITIONS OF ANY KIND, either express or implied.
 * See the License for the specific language governing permissions and
 * limitations under the License.
 */

package com.hazelcast.jet.impl.processor;

import com.hazelcast.core.PartitionAware;
import com.hazelcast.jet.AbstractProcessor;
import com.hazelcast.jet.Inbox;
import com.hazelcast.jet.JetException;
import com.hazelcast.jet.TimestampedEntry;
import com.hazelcast.jet.Traverser;
import com.hazelcast.jet.Traversers;
import com.hazelcast.jet.Watermark;
import com.hazelcast.jet.WindowDefinition;
import com.hazelcast.jet.aggregate.AggregateOperation1;
import com.hazelcast.jet.function.DistributedToLongFunction;
import com.hazelcast.jet.impl.execution.init.JetInitDataSerializerHook;
import com.hazelcast.nio.ObjectDataInput;
import com.hazelcast.nio.ObjectDataOutput;
import com.hazelcast.nio.serialization.IdentifiedDataSerializable;

import javax.annotation.Nonnull;
import java.io.IOException;
import java.util.HashMap;
import java.util.Map;
import java.util.Map.Entry;
import java.util.function.BiConsumer;
import java.util.function.Function;
import java.util.stream.LongStream;

import static com.hazelcast.jet.Traversers.traverseIterable;
import static com.hazelcast.jet.Traversers.traverseStream;
import static com.hazelcast.jet.Util.entry;
import static java.util.Collections.emptyMap;

/**
 * Handles various setups of sliding and tumbling window aggregation.
 * See {@link com.hazelcast.jet.processor.Processors} for more documentation.
 *
 * @param <T> type of input item (stream item in 1st stage, Frame, if 2nd stage)
 * @param <A> type of the frame accumulator object
 * @param <R> type of the finished result
 */
public class SlidingWindowP<T, A, R> extends AbstractProcessor {

    // package-visible for testing
    final Map<Long, Map<Object, A>> tsToKeyToAcc = new HashMap<>();
    Map<Object, A> slidingWindow;

    private final WindowDefinition wDef;
    private final DistributedToLongFunction<? super T> getFrameTimestampFn;
    private final Function<? super T, ?> getKeyFn;
    private final AggregateOperation1<? super T, A, R> aggrOp;
    private final boolean isLastStage;

    private final FlatMapper<Watermark, Object> flatMapper;

    private final A emptyAcc;
    private Traverser<Object> flushTraverser;
    private Traverser<Entry<SnapshotKey, A>> snapshotTraverser;

    // following fields are optimizations to maintain lowest and highest key in the tsToKeyToAcc map
    private long topTs = Long.MIN_VALUE;
    private long bottomTs = Long.MAX_VALUE;

    public SlidingWindowP(
            Function<? super T, ?> getKeyFn,
            DistributedToLongFunction<? super T> getFrameTimestampFn,
            WindowDefinition winDef,
            AggregateOperation1<? super T, A, R> aggrOp,
            boolean isLastStage
    ) {
        this.wDef = winDef;
        this.getFrameTimestampFn = getFrameTimestampFn;
        this.getKeyFn = getKeyFn;
        this.aggrOp = aggrOp;
        this.isLastStage = isLastStage;

        this.flatMapper = flatMapper(
                wm -> windowTraverserAndEvictor(wm.timestamp())
                            .append(wm));
        this.emptyAcc = aggrOp.createFn().get();
    }

    @Override
    protected boolean tryProcess0(@Nonnull Object item) {
        T t = (T) item;
        final Long frameTimestamp = getFrameTimestampFn.applyAsLong(t);
        assert frameTimestamp == wDef.floorFrameTs(frameTimestamp) : "timestamp not on the verge of a frame";
        final Object key = getKeyFn.apply(t);
        A acc = tsToKeyToAcc.computeIfAbsent(frameTimestamp, x -> new HashMap<>())
<<<<<<< HEAD
                            .computeIfAbsent(key, k -> aggrOp.createAccumulatorF().get());
        aggrOp.accumulateItemF().accept(acc, t);
        topTs = Math.max(topTs, frameTimestamp);
        bottomTs = Math.min(bottomTs, frameTimestamp);
=======
                            .computeIfAbsent(key, k -> aggrOp.createFn().get());
        aggrOp.accumulateFn().accept(acc, t);
>>>>>>> fbe68f86
        return true;
    }

    @Override
    protected boolean tryProcessWm0(@Nonnull Watermark wm) {
        return flatMapper.tryProcess(wm);
    }

    @Override
    public boolean complete() {
        return flushBuffers();
    }

    private boolean flushBuffers() {
        if (flushTraverser == null) {
            if (tsToKeyToAcc.isEmpty()) {
                return true;
            }
            LongStream range =
                    LongStream.iterate(bottomTs + wDef.windowLength() - wDef.frameLength(), ts -> ts + wDef.frameLength())
                              .limit(Math.max(0, (topTs - bottomTs) / wDef.frameLength() + 1));
            flushTraverser = traverseStream(range.boxed())
                    .flatMap(this::windowTraverserAndEvictor)
                    .onFirstNull(() -> flushTraverser = null);
        }
        return emitFromTraverser(flushTraverser);
    }

    private Traverser<Object> windowTraverserAndEvictor(long endTsExclusive) {
<<<<<<< HEAD
        if (bottomTs == Long.MAX_VALUE) {
            return Traversers.empty();
        }

        assert endTsExclusive == wDef.floorFrameTs(endTsExclusive) : "WM timestamp not on the verge of a frame";
        long rangeStart = Math.min(bottomTs + wDef.windowLength() - wDef.frameLength(), endTsExclusive);
        return Traversers.traverseStream(range(rangeStart, endTsExclusive, wDef.frameLength()).boxed())
                .flatMap(ts ->
                         traverseIterable(computeWindow(ts).entrySet())
                        .map(e -> (Object) new TimestampedEntry<>(
                                endTsExclusive, e.getKey(), aggrOp.finishAccumulationF().apply(e.getValue())))
                        .onFirstNull(() -> completeWindow(endTsExclusive)));
=======
        if (nextFrameTsToEmit == Long.MIN_VALUE) {
            if (tsToKeyToAcc.isEmpty()) {
                return Traversers.empty();
            }
            // This is the first watermark we are acting upon. Find the lowest frame
            // timestamp that can be emitted: at most the top existing timestamp lower
            // than wm, but even lower than that if there are older frames on record.
            // The above guarantees that the sliding window can be correctly
            // initialized using the "add leading/deduct trailing" approach because we
            // start from a window that covers at most one existing frame -- the lowest
            // one on record.
            long bottomTs = tsToKeyToAcc
                    .keySet().stream()
                    .min(naturalOrder())
                    .orElseThrow(() -> new AssertionError("Failed to find the min key in a non-empty map"));
            nextFrameTsToEmit = min(bottomTs, wDef.floorFrameTs(endTsExclusive));
        }

        long rangeStart = nextFrameTsToEmit;
        nextFrameTsToEmit = wDef.higherFrameTs(endTsExclusive);
        return Traversers.traverseStream(range(rangeStart, nextFrameTsToEmit, wDef.frameLength()).boxed())
                         .flatMap(frameTs -> Traversers.traverseIterable(computeWindow(frameTs).entrySet())
                               .map(e -> new TimestampedEntry<>(
                                       frameTs, e.getKey(), aggrOp.finishFn().apply(e.getValue())))
                               .onFirstNull(() -> completeWindow(frameTs)));
>>>>>>> fbe68f86
    }

    private Map<Object, A> computeWindow(long frameTs) {
        assert bottomTs >= frameTs - wDef.windowLength() + wDef.frameLength()
                : "probably missed a WM or received late event, bottomTs=" + bottomTs + ", frameTs=" + frameTs
                        + ", windowLength=" + wDef.windowLength() + ", frameLength=" + wDef.frameLength();
        if (wDef.isTumbling()) {
            return tsToKeyToAcc.getOrDefault(frameTs, emptyMap());
        }
<<<<<<< HEAD
        if (aggrOp.deductAccumulatorF() != null) {
            if (slidingWindow == null) {
                // compute initial slidingWindow
                slidingWindow = new HashMap<>();
                for (long ts = frameTs - wDef.windowLength() + wDef.frameLength(); ts < frameTs;
                        ts += wDef.frameLength()) {
                    patchSlidingWindow(aggrOp.combineAccumulatorsF(), tsToKeyToAcc.get(ts));
                }
            }
=======
        if (aggrOp.deductFn() != null) {
>>>>>>> fbe68f86
            // add leading-edge frame
            patchSlidingWindow(aggrOp.combineFn(), tsToKeyToAcc.get(frameTs));
            return slidingWindow;
        }
        // without deductFn we have to recompute the window from scratch
        Map<Object, A> window = new HashMap<>();
        for (long ts = frameTs - wDef.windowLength() + wDef.frameLength(); ts <= frameTs; ts += wDef.frameLength()) {
            tsToKeyToAcc.getOrDefault(ts, emptyMap())
                        .forEach((key, currAcc) -> aggrOp.combineFn().accept(
                                  window.computeIfAbsent(key, k -> aggrOp.createFn().get()),
                                  currAcc));
        }
        return window;
    }

    private void completeWindow(long frameTs) {
<<<<<<< HEAD
        long frameToEvict = frameTs - wDef.windowLength() + wDef.frameLength();
        Map<Object, A> evictedFrame = tsToKeyToAcc.remove(frameToEvict);
        // this could make bottomTs not exactly conform to the definition of being "lowest key in tsToKeyToAcc
        // map", because the next frame after the one we just removed might not have any items, but it's enough
        // for now.
        bottomTs = frameToEvict + wDef.frameLength();
        if (!wDef.isTumbling() && aggrOp.deductAccumulatorF() != null) {
=======
        Map<Object, A> evictedFrame = tsToKeyToAcc.remove(frameTs - wDef.windowLength() + wDef.frameLength());
        if (aggrOp.deductFn() != null) {
>>>>>>> fbe68f86
            // deduct trailing-edge frame
            patchSlidingWindow(aggrOp.deductFn(), evictedFrame);
        }
    }

    private void patchSlidingWindow(BiConsumer<? super A, ? super A> patchOp, Map<Object, A> patchingFrame) {
        if (patchingFrame == null) {
            return;
        }
        for (Entry<Object, A> e : patchingFrame.entrySet()) {
            slidingWindow.compute(e.getKey(), (k, acc) -> {
                A result = acc != null ? acc : aggrOp.createFn().get();
                patchOp.accept(result, e.getValue());
                return result.equals(emptyAcc) ? null : result;
            });
        }
    }

    @Override
    public boolean saveSnapshot() {
        if (isLastStage) {
            if (snapshotTraverser == null) {
                snapshotTraverser = traverseIterable(tsToKeyToAcc.entrySet())
                        .flatMap(entry -> traverseIterable(entry.getValue().entrySet())
                                .map(entry2 -> entry(new SnapshotKey(entry.getKey(), entry2.getKey()), entry2.getValue()))
                        )
                        .onFirstNull(() -> snapshotTraverser = null);
            }
            return emitSnapshotFromTraverser(snapshotTraverser);
        } else {
            return flushBuffers();
        }
    }

    @Override
    public void restoreSnapshot(@Nonnull Inbox inbox) {
        for (Object o; (o = inbox.poll()) != null; ) {
            Entry<SnapshotKey, A> entry = (Entry<SnapshotKey, A>) o;
            SnapshotKey k = entry.getKey();
            if (tsToKeyToAcc.computeIfAbsent(k.timestamp, x -> new HashMap<>())
                            .put(k.key, entry.getValue()) != null) {
                throw new JetException("Duplicate key in snapshot: " + k);
            }
            topTs = Math.max(topTs, k.timestamp);
            bottomTs = Math.min(bottomTs, k.timestamp);
        }
    }

    /**
     * Returns a stream iterating {@code for (i=start; i<=end; i+=step)}
     */
    private static LongStream range(long start, long end, long step) {
        return start > end
                ? LongStream.empty()
                : LongStream.iterate(start, n -> n + step).limit(1 + (end - start) / step);
    }

    public static final class SnapshotKey implements PartitionAware<Object>, IdentifiedDataSerializable {
        private long timestamp;
        private Object key;

        public SnapshotKey() { }

        private SnapshotKey(long timestamp, @Nonnull Object key) {
            this.timestamp = timestamp;
            this.key = key;
        }

        @Override
        public Object getPartitionKey() {
            return key;
        }

        @Override
        public int getFactoryId() {
            return JetInitDataSerializerHook.FACTORY_ID;
        }

        @Override
        public int getId() {
            return JetInitDataSerializerHook.SLIDING_WINDOW_P_SNAPSHOT_KEY;
        }

        @Override
        public void writeData(ObjectDataOutput out) throws IOException {
            out.writeLong(timestamp);
            out.writeObject(key);
        }

        @Override
        public void readData(ObjectDataInput in) throws IOException {
            timestamp = in.readLong();
            key = in.readObject();
        }

        @Override
        public String toString() {
            return "SnapshotKey{timestamp=" + timestamp + ", key=" + key + '}';
        }

        @Override
        public boolean equals(Object o) {
            if (this == o) {
                return true;
            }
            if (o == null || getClass() != o.getClass()) {
                return false;
            }

            SnapshotKey that = (SnapshotKey) o;

            if (timestamp != that.timestamp) {
                return false;
            }
            return key.equals(that.key);
        }

        @Override
        public int hashCode() {
            int result = (int) (timestamp ^ (timestamp >>> 32));
            result = 31 * result + key.hashCode();
            return result;
        }
    }
}<|MERGE_RESOLUTION|>--- conflicted
+++ resolved
@@ -102,15 +102,10 @@
         assert frameTimestamp == wDef.floorFrameTs(frameTimestamp) : "timestamp not on the verge of a frame";
         final Object key = getKeyFn.apply(t);
         A acc = tsToKeyToAcc.computeIfAbsent(frameTimestamp, x -> new HashMap<>())
-<<<<<<< HEAD
                             .computeIfAbsent(key, k -> aggrOp.createAccumulatorF().get());
         aggrOp.accumulateItemF().accept(acc, t);
         topTs = Math.max(topTs, frameTimestamp);
         bottomTs = Math.min(bottomTs, frameTimestamp);
-=======
-                            .computeIfAbsent(key, k -> aggrOp.createFn().get());
-        aggrOp.accumulateFn().accept(acc, t);
->>>>>>> fbe68f86
         return true;
     }
 
@@ -140,7 +135,6 @@
     }
 
     private Traverser<Object> windowTraverserAndEvictor(long endTsExclusive) {
-<<<<<<< HEAD
         if (bottomTs == Long.MAX_VALUE) {
             return Traversers.empty();
         }
@@ -153,33 +147,6 @@
                         .map(e -> (Object) new TimestampedEntry<>(
                                 endTsExclusive, e.getKey(), aggrOp.finishAccumulationF().apply(e.getValue())))
                         .onFirstNull(() -> completeWindow(endTsExclusive)));
-=======
-        if (nextFrameTsToEmit == Long.MIN_VALUE) {
-            if (tsToKeyToAcc.isEmpty()) {
-                return Traversers.empty();
-            }
-            // This is the first watermark we are acting upon. Find the lowest frame
-            // timestamp that can be emitted: at most the top existing timestamp lower
-            // than wm, but even lower than that if there are older frames on record.
-            // The above guarantees that the sliding window can be correctly
-            // initialized using the "add leading/deduct trailing" approach because we
-            // start from a window that covers at most one existing frame -- the lowest
-            // one on record.
-            long bottomTs = tsToKeyToAcc
-                    .keySet().stream()
-                    .min(naturalOrder())
-                    .orElseThrow(() -> new AssertionError("Failed to find the min key in a non-empty map"));
-            nextFrameTsToEmit = min(bottomTs, wDef.floorFrameTs(endTsExclusive));
-        }
-
-        long rangeStart = nextFrameTsToEmit;
-        nextFrameTsToEmit = wDef.higherFrameTs(endTsExclusive);
-        return Traversers.traverseStream(range(rangeStart, nextFrameTsToEmit, wDef.frameLength()).boxed())
-                         .flatMap(frameTs -> Traversers.traverseIterable(computeWindow(frameTs).entrySet())
-                               .map(e -> new TimestampedEntry<>(
-                                       frameTs, e.getKey(), aggrOp.finishFn().apply(e.getValue())))
-                               .onFirstNull(() -> completeWindow(frameTs)));
->>>>>>> fbe68f86
     }
 
     private Map<Object, A> computeWindow(long frameTs) {
@@ -189,7 +156,6 @@
         if (wDef.isTumbling()) {
             return tsToKeyToAcc.getOrDefault(frameTs, emptyMap());
         }
-<<<<<<< HEAD
         if (aggrOp.deductAccumulatorF() != null) {
             if (slidingWindow == null) {
                 // compute initial slidingWindow
@@ -199,9 +165,6 @@
                     patchSlidingWindow(aggrOp.combineAccumulatorsF(), tsToKeyToAcc.get(ts));
                 }
             }
-=======
-        if (aggrOp.deductFn() != null) {
->>>>>>> fbe68f86
             // add leading-edge frame
             patchSlidingWindow(aggrOp.combineFn(), tsToKeyToAcc.get(frameTs));
             return slidingWindow;
@@ -218,7 +181,6 @@
     }
 
     private void completeWindow(long frameTs) {
-<<<<<<< HEAD
         long frameToEvict = frameTs - wDef.windowLength() + wDef.frameLength();
         Map<Object, A> evictedFrame = tsToKeyToAcc.remove(frameToEvict);
         // this could make bottomTs not exactly conform to the definition of being "lowest key in tsToKeyToAcc
@@ -226,10 +188,6 @@
         // for now.
         bottomTs = frameToEvict + wDef.frameLength();
         if (!wDef.isTumbling() && aggrOp.deductAccumulatorF() != null) {
-=======
-        Map<Object, A> evictedFrame = tsToKeyToAcc.remove(frameTs - wDef.windowLength() + wDef.frameLength());
-        if (aggrOp.deductFn() != null) {
->>>>>>> fbe68f86
             // deduct trailing-edge frame
             patchSlidingWindow(aggrOp.deductFn(), evictedFrame);
         }
