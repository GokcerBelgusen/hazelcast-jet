/*
 * Copyright (c) 2008-2017, Hazelcast, Inc. All Rights Reserved.
 *
 * Licensed under the Apache License, Version 2.0 (the "License");
 * you may not use this file except in compliance with the License.
 * You may obtain a copy of the License at
 *
 * http://www.apache.org/licenses/LICENSE-2.0
 *
 * Unless required by applicable law or agreed to in writing, software
 * distributed under the License is distributed on an "AS IS" BASIS,
 * WITHOUT WARRANTIES OR CONDITIONS OF ANY KIND, either express or implied.
 * See the License for the specific language governing permissions and
 * limitations under the License.
 */

package com.hazelcast.jet.impl.processor;

import com.hazelcast.jet.AbstractProcessor;
import com.hazelcast.jet.Inbox;
import com.hazelcast.jet.ResettableSingletonTraverser;
import com.hazelcast.jet.Traverser;
import com.hazelcast.jet.Watermark;
import com.hazelcast.jet.WatermarkEmissionPolicy;
import com.hazelcast.jet.WatermarkPolicy;
import com.hazelcast.jet.function.DistributedToLongFunction;

import javax.annotation.Nonnull;
import java.util.Map.Entry;
import java.util.function.ToLongFunction;

/**
 * A processor that inserts watermark into a data stream. See
 * {@link com.hazelcast.jet.processor.Processors#insertWatermarks(
 *     DistributedToLongFunction,
 *     com.hazelcast.jet.function.DistributedSupplier,
 *     WatermarkEmissionPolicy) Processors.insertWatermarks()}.
 *
 * @param <T> type of the stream item
 */
public class InsertWatermarksP<T> extends AbstractProcessor {

<<<<<<< HEAD
    private static final Object NULL_OBJECT = new Object();

    private final ToLongFunction<T> getTimestampF;
=======
    private final ToLongFunction<T> getTimestampFn;
>>>>>>> fbe68f86
    private final WatermarkPolicy wmPolicy;
    private final WatermarkEmissionPolicy wmEmitPolicy;

    private final ResettableSingletonTraverser<Object> singletonTraverser = new ResettableSingletonTraverser<>();
    private final NextWatermarkTraverser nextWatermarkTraverser = new NextWatermarkTraverser();
    private final FlatMapper<Object, Object> flatMapper = flatMapper(this::traverser);

    private long lastEmittedWm = Long.MAX_VALUE;
    private long nextWm = Long.MIN_VALUE;
    private int globalProcessorIndex;

    /**
     * @param getTimestampFn function that extracts the timestamp from the item
     * @param wmPolicy the watermark policy
     */
    public InsertWatermarksP(
            @Nonnull DistributedToLongFunction<T> getTimestampFn,
            @Nonnull WatermarkPolicy wmPolicy,
            @Nonnull WatermarkEmissionPolicy wmEmitPolicy
    ) {
        this.getTimestampFn = getTimestampFn;
        this.wmPolicy = wmPolicy;
        this.wmEmitPolicy = wmEmitPolicy;
    }

    @Override
    protected void init(@Nonnull Context context) throws Exception {
        globalProcessorIndex = context.globalProcessorIndex();
    }

    @Override
    public boolean tryProcess() {
        return flatMapper.tryProcess(NULL_OBJECT);
    }

    @Override
    protected boolean tryProcess(int ordinal, @Nonnull Object item) throws Exception {
        if (lastEmittedWm == Long.MAX_VALUE) {
            lastEmittedWm = Long.MIN_VALUE;
        }
        return flatMapper.tryProcess(item);
    }

    private Traverser<Object> traverser(Object item) {
<<<<<<< HEAD
        long proposedWm;
        if (item == NULL_OBJECT) {
            proposedWm = wmPolicy.getCurrentWatermark();
        } else {
            long eventTs = getTimestampF.applyAsLong((T) item);
            proposedWm = wmPolicy.reportEvent(eventTs);
            if (Math.max(proposedWm, lastEmittedWm) <= eventTs) {
                singletonTraverser.accept(item);
            } else {
                getLogger().fine("Dropped late event: " + item);
            }
        }
        if (proposedWm == Long.MIN_VALUE) {
            return singletonTraverser;
=======
        long timestamp = getTimestampFn.applyAsLong((T) item);
        if (timestamp < currWm) {
            // drop late event
            return Traversers.empty();
>>>>>>> fbe68f86
        }
        if (proposedWm < nextWm || nextWatermarkTraverser.limit > proposedWm) {
            return singletonTraverser;
        }
        nextWatermarkTraverser.limit = proposedWm;
        return singletonTraverser.prependTraverser(nextWatermarkTraverser);
    }

    @Override
    public boolean saveSnapshot() {
        return tryEmitToSnapshot(globalProcessorIndex, lastEmittedWm);
    }

    @Override
    public void restoreSnapshot(@Nonnull Inbox inbox) {
        // we restart at the oldest WM any instance was at at the time of snapshot
        for (Object o; (o = inbox.poll()) != null; ) {
            lastEmittedWm = Math.min(lastEmittedWm, ((Entry<?, Long>) o).getValue());
        }
        getLogger().info("restored lastEmittedWm=" + lastEmittedWm);
    }

    private class NextWatermarkTraverser implements Traverser<Watermark> {

        private long limit;

        @Override
        public Watermark next() {
            if (lastEmittedWm >= limit) {
                return null;
            }
            if (nextWm < limit) {
                nextWm = wmEmitPolicy.nextWatermark(lastEmittedWm, limit);
            }
            if (nextWm <= limit) {
                return new Watermark(lastEmittedWm = nextWm);
            }
            return null;
        }
    }
}<|MERGE_RESOLUTION|>--- conflicted
+++ resolved
@@ -40,13 +40,9 @@
  */
 public class InsertWatermarksP<T> extends AbstractProcessor {
 
-<<<<<<< HEAD
     private static final Object NULL_OBJECT = new Object();
 
     private final ToLongFunction<T> getTimestampF;
-=======
-    private final ToLongFunction<T> getTimestampFn;
->>>>>>> fbe68f86
     private final WatermarkPolicy wmPolicy;
     private final WatermarkEmissionPolicy wmEmitPolicy;
 
@@ -91,7 +87,6 @@
     }
 
     private Traverser<Object> traverser(Object item) {
-<<<<<<< HEAD
         long proposedWm;
         if (item == NULL_OBJECT) {
             proposedWm = wmPolicy.getCurrentWatermark();
@@ -106,12 +101,6 @@
         }
         if (proposedWm == Long.MIN_VALUE) {
             return singletonTraverser;
-=======
-        long timestamp = getTimestampFn.applyAsLong((T) item);
-        if (timestamp < currWm) {
-            // drop late event
-            return Traversers.empty();
->>>>>>> fbe68f86
         }
         if (proposedWm < nextWm || nextWatermarkTraverser.limit > proposedWm) {
             return singletonTraverser;
